--- conflicted
+++ resolved
@@ -2,20 +2,14 @@
 indeedLibrary.name = 'util-core'
 
 dependencies {
-<<<<<<< HEAD
     implementation project(':varexport')
     implementation libs.guava
-    implementation libs.log4j
-=======
-    compile project(':varexport')
-    compile library('com.google.guava:guava')
-    compile library('org.slf4j:slf4j-api')
+    implementation libs.slf4jApi
 
     // This is a fake copy of the log4j1 Logger, which allows us to continue
     // accepting it in our deprecated method signatures without accidentially using
     // any of its functionality.
     compileOnly project(':log4j1dummyshim')
->>>>>>> a29d1127
 
     compileOnly libs.jsr305
     testCompileOnly libs.jsr305
