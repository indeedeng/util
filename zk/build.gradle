--- conflicted
+++ resolved
@@ -2,15 +2,9 @@
 indeedLibrary.name = 'util-zookeeper'
 
 dependencies {
-<<<<<<< HEAD
     implementation project(':io')
     implementation 'org.apache.zookeeper:zookeeper:3.4.5'
-    implementation libs.log4j
-=======
-    compile project(':io')
-    compile 'org.apache.zookeeper:zookeeper:3.4.5'
-    compile library('org.slf4j:slf4j-api')
->>>>>>> a29d1127
+    implementation libs.slf4jApi
 
     testImplementation libs.junit
 }