--- conflicted
+++ resolved
@@ -2,22 +2,15 @@
 indeedLibrary.name = 'util-io'
 
 dependencies {
-<<<<<<< HEAD
     implementation project(':serialization')
     implementation project(':util-core')
     implementation libs.guava
-    implementation libs.log4j
-=======
-    compile project(':serialization')
-    compile project(':util-core')
-    compile library('com.google.guava:guava')
-    compile library('org.slf4j:slf4j-api')
+    implementation libs.slf4jApi
 
     // This is a fake copy of the log4j1 Logger, which allows us to continue
     // accepting it in our deprecated method signatures without accidentially using
     // any of its functionality.
     compileOnly project(':log4j1dummyshim')
->>>>>>> a29d1127
 
     compileOnly libs.jsr305
 
