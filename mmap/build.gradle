--- conflicted
+++ resolved
@@ -2,13 +2,8 @@
 indeedLibrary.name = 'util-mmap'
 
 dependencies {
-<<<<<<< HEAD
     implementation libs.guava
-    implementation libs.log4j
-=======
-    compile library('com.google.guava:guava')
-    compile library('org.slf4j:slf4j-api')
->>>>>>> a29d1127
+    implementation libs.slf4jApi
 
     testImplementation libs.junit
 }